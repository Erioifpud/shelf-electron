/**
 * @fileoverview Elep Production Environment Configuration
 *
 * This file is loaded by the `FileContainer` in production mode. It provides
 * essential metadata that allows the runtime to correctly resolve resource paths
 * after the project has been built.
 */

import { defineProdConfig } from '@eleplug/elep/config';

export default defineProdConfig({
  /**
   * Configures the Single Page Application (SPA) routing fallback strategy for production.
   * This ensures that deep links to client-side routes (e.g., your-plugin/users/123)
   * correctly serve the main application shell, allowing the client-side router to take over.
   *
   * Elep offers three flexible SPA configuration modes:
   */

  // --- MODE 1: Smart Detection (boolean) ---
  // Setting `spa: true` enables a smart-detection mode. Elep will automatically
  // rewrite any deep-link URL that doesn't point to a specific file asset to its
  // parent HTML entry point.
  // This is a flexible default, suitable for various application structures.
  // Example: A request for `.../dist/renderer/index.html/users` is rewritten to
  // serve the `.../dist/renderer/index.html` file.
  // spa: true,

  // --- MODE 2: Single Entry Point (string) ---
  // This is the most common and recommended setup for standard SPAs.
  // All non-static file requests are unconditionally rewritten to this single path.
  // The path should be the *virtual* path, which will then be processed by `rewrites`.
  //
  // spa: "/@renderer/index.html",

  // --- MODE 3: Multi-App Mode (string[]) ---
  // For advanced plugins containing several distinct applications.
  // Elep will fall back to the most specific matching entry point from the list.
  // The paths should be the *virtual* paths.
  //
  // spa: [
  //   "/@renderer/admin.html",
  //   "/@renderer/app.html"
  // ],

  /**
   * Production-specific path rewrites. This is a critical piece of configuration
   * that decouples your source code's logical paths from the final build structure.
   * Here, we map the abstract path `/@renderer/` to the actual build output
   * directory `/dist/renderer/`.
   */
  rewrites: {
<<<<<<< HEAD
   '/@renderer/index.html</**>': '/dist/renderer/index.html',
   "/@renderer/<**>": "/dist/renderer/<1>",
=======
    "/@renderer/": "/dist/renderer/",
>>>>>>> a2c68d53
  },

  /**
   * (Optional) MIME type overrides.
   * Useful for files with uncommon extensions or when the default MIME type
   * detection is incorrect. Uses micromatch glob patterns.
   *
   * @example
   * mimes: {
   *   "**\/*.my-custom-ext": "application/octet-stream"
   * }
   */
});<|MERGE_RESOLUTION|>--- conflicted
+++ resolved
@@ -50,12 +50,7 @@
    * directory `/dist/renderer/`.
    */
   rewrites: {
-<<<<<<< HEAD
-   '/@renderer/index.html</**>': '/dist/renderer/index.html',
-   "/@renderer/<**>": "/dist/renderer/<1>",
-=======
     "/@renderer/": "/dist/renderer/",
->>>>>>> a2c68d53
   },
 
   /**
